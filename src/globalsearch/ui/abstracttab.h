--- conflicted
+++ resolved
@@ -137,7 +137,6 @@
     void moleculeChanged(GlobalSearch::Structure*);
 
     /**
-<<<<<<< HEAD
      * Emit this signal before beginning user-requested
      * processing. This will set the busy cursor in the application.
      */
@@ -149,11 +148,10 @@
      */
     void finishedBackgroundProcessing();
 
-=======
+    /**
      * Emitted when initialized completes
      */
     void initialized();
->>>>>>> 3eb913f1
 
   protected:
     /// The actual widget that will be made into a tab.
