/**********************************************************************
  XtalOpt - Tools for advanced crystal optimization

  Copyright (C) 2009-2011 by David Lonie

  This library is free software; you can redistribute it and/or modify
  it under the terms of the GNU Library General Public License as
  published by the Free Software Foundation; either version 2.1 of the
  License, or (at your option) any later version.

  This program is distributed in the hope that it will be useful,
  but WITHOUT ANY WARRANTY; without even the implied warranty of
  MERCHANTABILITY or FITNESS FOR A PARTICULAR PURPOSE.  See the
  GNU General Public License for more details.
 ***********************************************************************/

#include <xtalopt/ui/tab_init.h>

#include <xtalopt/xtalopt.h>

#include <QtCore/QSettings>

#include <QtGui/QHeaderView>
#include <QtGui/QTableWidget>
#include <QtGui/QTableWidgetItem>

#include "dialog.h"

namespace XtalOpt {

  TabInit::TabInit( XtalOptDialog *parent, XtalOpt *p ) :
    AbstractTab(parent, p)
  {
    ui.setupUi(m_tab_widget);
    
    XtalOpt *xtalopt = qobject_cast<XtalOpt*>(m_opt);

    xtalopt->loaded =   false;

    // composition connections
    connect(ui.edit_composition, SIGNAL(textChanged(QString)),
            this, SLOT(getComposition(QString)));
    connect(ui.edit_composition, SIGNAL(editingFinished()),
            this, SLOT(updateComposition()));

    // unit cell dimension connections
    connect(ui.spin_a_min, SIGNAL(editingFinished()),
            this, SLOT(updateDimensions()));
    connect(ui.spin_b_min, SIGNAL(editingFinished()),
            this, SLOT(updateDimensions()));
    connect(ui.spin_c_min, SIGNAL(editingFinished()),
            this, SLOT(updateDimensions()));
    connect(ui.spin_alpha_min, SIGNAL(editingFinished()),
            this, SLOT(updateDimensions()));
    connect(ui.spin_beta_min, SIGNAL(editingFinished()),
            this, SLOT(updateDimensions()));
    connect(ui.spin_gamma_min, SIGNAL(editingFinished()),
            this, SLOT(updateDimensions()));
    connect(ui.spin_vol_min, SIGNAL(editingFinished()),
            this, SLOT(updateDimensions()));
    connect(ui.spin_a_max, SIGNAL(editingFinished()),
            this, SLOT(updateDimensions()));
    connect(ui.spin_b_max, SIGNAL(editingFinished()),
            this, SLOT(updateDimensions()));
    connect(ui.spin_c_max, SIGNAL(editingFinished()),
            this, SLOT(updateDimensions()));
    connect(ui.spin_alpha_max, SIGNAL(editingFinished()),
            this, SLOT(updateDimensions()));
    connect(ui.spin_beta_max, SIGNAL(editingFinished()),
            this, SLOT(updateDimensions()));
    connect(ui.spin_gamma_max, SIGNAL(editingFinished()),
            this, SLOT(updateDimensions()));
    connect(ui.spin_vol_max, SIGNAL(editingFinished()),
            this, SLOT(updateDimensions()));
    connect(ui.spin_fixedVolume, SIGNAL(editingFinished()),
            this, SLOT(updateDimensions()));
    connect(ui.cb_fixedVolume, SIGNAL(toggled(bool)),
            this, SLOT(updateDimensions()));
    connect(ui.cb_mitosis, SIGNAL(toggled(bool)),
            this, SLOT(updateNumDivisions()));
    connect(ui.combo_divisions, SIGNAL(activated(int)),
            this, SLOT(updateA()));
    connect(ui.combo_a, SIGNAL(activated(int)),
            this, SLOT(writeA()));
    connect(ui.combo_b, SIGNAL(activated(int)),
            this, SLOT(writeB()));
    connect(ui.combo_c, SIGNAL(activated(int)),
            this, SLOT(writeC()));
    connect(ui.cb_subcellPrint, SIGNAL(toggled(bool)),
            this, SLOT(updateDimensions()));
    connect(ui.spin_scaleFactor, SIGNAL(valueChanged(double)),
            this, SLOT(updateDimensions()));
    connect(ui.spin_minRadius, SIGNAL(valueChanged(double)),
            this, SLOT(updateDimensions()));
    connect(ui.cb_interatomicDistanceLimit, SIGNAL(toggled(bool)),
            this, SLOT(updateDimensions()));

    // formula unit connections

    connect(ui.edit_formula_units, SIGNAL(editingFinished()),
            this, SLOT(updateFormulaUnits()));

    QHeaderView *horizontal = ui.table_comp->horizontalHeader();
    horizontal->setResizeMode(QHeaderView::ResizeToContents);

    initialize();
  }

  TabInit::~TabInit()
  {
  }

  void TabInit::writeSettings(const QString &filename)
  {
    SETTINGS(filename);

    XtalOpt *xtalopt = qobject_cast<XtalOpt*>(m_opt);

    settings->beginGroup("xtalopt/init/");

    const int VERSION = 2;
    settings->setValue("version",VERSION);

    settings->setValue("limits/a/min",        xtalopt->a_min);
    settings->setValue("limits/b/min",        xtalopt->b_min);
    settings->setValue("limits/c/min",        xtalopt->c_min);
    settings->setValue("limits/a/max",        xtalopt->a_max);
    settings->setValue("limits/b/max",        xtalopt->b_max);
    settings->setValue("limits/c/max",        xtalopt->c_max);
    settings->setValue("limits/alpha/min",    xtalopt->alpha_min);
    settings->setValue("limits/beta/min",     xtalopt->beta_min);
    settings->setValue("limits/gamma/min",    xtalopt->gamma_min);
    settings->setValue("limits/alpha/max",    xtalopt->alpha_max);
    settings->setValue("limits/beta/max",     xtalopt->beta_max);
    settings->setValue("limits/gamma/max",    xtalopt->gamma_max);
    settings->setValue("limits/volume/min",   xtalopt->vol_min);
    settings->setValue("limits/volume/max",   xtalopt->vol_max);
    settings->setValue("limits/volume/fixed", xtalopt->vol_fixed);
    settings->setValue("limits/scaleFactor",  xtalopt->scaleFactor);
    settings->setValue("limits/minRadius",    xtalopt->minRadius);
    settings->setValue("using/fixedVolume",   xtalopt->using_fixed_volume);
    settings->setValue("using/mitosis",      xtalopt->using_mitosis);
    settings->setValue("using/subcellPrint",      xtalopt->using_subcellPrint);
    settings->setValue("limits/divisions",      xtalopt->divisions);
    settings->setValue("limits/ax",      xtalopt->ax);
    settings->setValue("limits/bx",      xtalopt->bx);
    settings->setValue("limits/cx",      xtalopt->cx);
    settings->setValue("using/interatomicDistanceLimit",
                       xtalopt->using_interatomicDistanceLimit);

    // Composition
    // We only want to save POTCAR info and Composition to the resume
    // file, not the main config file, so only dump the data here if
    // we are given a filename and it contains the string
    // "xtalopt.state"
    if (!filename.isEmpty() && filename.contains("xtalopt.state")) {
      settings->beginWriteArray("composition");
      QList<uint> keys = xtalopt->comp.keys();
      for (int i = 0; i < keys.size(); i++) {
        settings->setArrayIndex(i);
        settings->setValue("atomicNumber", keys.at(i));
        settings->setValue("quantity",
                           xtalopt->comp.value(keys.at(i)).quantity);
        settings->setValue("minRadius",
                           xtalopt->comp.value(keys.at(i)).minRadius);
      }
      settings->endArray();
    }

    // Formula Units List

    if (!filename.isEmpty() && filename.contains("xtalopt.state")) {
      settings->beginWriteArray("Formula_Units");
      QList<uint> tempFormulaUnitsList = xtalopt->formulaUnitsList;
      for (int i = 0; i < tempFormulaUnitsList.size(); i++) {
        settings->setArrayIndex(i);
        settings->setValue("FU", tempFormulaUnitsList.at(i));
      }
      settings->endArray();
    }

    settings->endGroup();

    DESTROY_SETTINGS(filename);
  }

  void TabInit::readSettings(const QString &filename)
  {
    SETTINGS(filename);

    XtalOpt *xtalopt = qobject_cast<XtalOpt*>(m_opt);

    settings->beginGroup("xtalopt/init/");
    int loadedVersion = settings->value("version", 0).toInt();

    ui.spin_a_min->setValue(		settings->value("limits/a/min",		3).toDouble()   );
    ui.spin_b_min->setValue(		settings->value("limits/b/min",		3).toDouble()   );
    ui.spin_c_min->setValue(		settings->value("limits/c/min",		3).toDouble()   );
    ui.spin_a_max->setValue(		settings->value("limits/a/max",		10).toDouble()  );
    ui.spin_b_max->setValue(		settings->value("limits/b/max",		10).toDouble()  );
    ui.spin_c_max->setValue(		settings->value("limits/c/max",		10).toDouble()  );
    ui.spin_alpha_min->setValue(	settings->value("limits/alpha/min",	60).toDouble()  );
    ui.spin_beta_min->setValue(		settings->value("limits/beta/min",	60).toDouble()  );
    ui.spin_gamma_min->setValue(	settings->value("limits/gamma/min",	60).toDouble()  );
    ui.spin_alpha_max->setValue(	settings->value("limits/alpha/max",	120).toDouble() );
    ui.spin_beta_max->setValue(		settings->value("limits/beta/max",	120).toDouble() );
    ui.spin_gamma_max->setValue(	settings->value("limits/gamma/max",	120).toDouble() );
    ui.spin_vol_min->setValue(		settings->value("limits/volume/min",	1).toDouble()   );
    ui.spin_vol_max->setValue(		settings->value("limits/volume/max",	100000).toDouble());
    ui.spin_fixedVolume->setValue(	settings->value("limits/volume/fixed",	500).toDouble()	);
    ui.spin_scaleFactor->setValue(	settings->value("limits/scaleFactor",0.5).toDouble());
<<<<<<< HEAD
    ui.spin_minRadius->setValue(        settings->value("limits/minRadius",0.25).toDouble());
=======
    ui.spin_minRadius->setValue(    settings->value("limits/minRadius",0.25).toDouble());
>>>>>>> 6c4ea48a
    ui.cb_fixedVolume->setChecked(	settings->value("using/fixedVolume",	false).toBool()	);
    ui.cb_interatomicDistanceLimit->setChecked( settings->value("using/interatomicDistanceLimit",false).toBool());
    ui.cb_mitosis->setChecked(      settings->value("using/mitosis",       false).toBool()     ); 
    ui.cb_mitosis->setChecked(      settings->value("using/subcellPrint",       false).toBool()     ); 
    xtalopt->divisions = settings->value("limits/divisions").toInt();
    xtalopt->ax = settings->value("limits/ax").toInt();
    xtalopt->bx = settings->value("limits/bx").toInt();
    xtalopt->cx = settings->value("limits/cx").toInt();
    updateNumDivisions();

    // Composition
    if (!filename.isEmpty()) {
      int size = settings->beginReadArray("composition");
      xtalopt->comp = QHash<uint,XtalCompositionStruct> ();
      for (int i = 0; i < size; i++) {
        settings->setArrayIndex(i);
        uint atomicNum, quantity;
        XtalCompositionStruct entry;
        atomicNum = settings->value("atomicNumber").toUInt();
        quantity = settings->value("quantity").toUInt();
        entry.quantity = quantity;
        xtalopt->comp.insert(atomicNum, entry);
      }
      this->updateMinRadii();
      settings->endArray();
    }

    // Formula Units List
    if (!filename.isEmpty()) {
      int size = settings->beginReadArray("Formula_Units");
      QString formulaUnits;
      formulaUnits.clear();
      for (int i = 0; i < size; i++) {
        settings->setArrayIndex(i);
        uint FU = settings->value("FU").toUInt();
        formulaUnits.append(QString::number(FU));
        formulaUnits.append(",");
      }
      ui.edit_formula_units->setText(formulaUnits);
      updateFormulaUnits();
      settings->endArray();
    }

    settings->endGroup();

    // Update config data
    switch (loadedVersion) {
    case 0:
    case 1:
      ui.cb_interatomicDistanceLimit->setChecked(
            settings->value("using/shortestInteratomicDistance",false).toBool());
    case 2:
    default:
      break;
    }

    // Enact changesSetup templates
    updateDimensions();
  }

  void TabInit::updateGUI()
  {
    XtalOpt *xtalopt = qobject_cast<XtalOpt*>(m_opt);

    ui.spin_a_min->setValue(       xtalopt->a_min);
    ui.spin_b_min->setValue(       xtalopt->b_min);
    ui.spin_c_min->setValue(       xtalopt->c_min);
    ui.spin_a_max->setValue(       xtalopt->a_max);
    ui.spin_b_max->setValue(       xtalopt->b_max);
    ui.spin_c_max->setValue(       xtalopt->c_max);
    ui.spin_alpha_min->setValue(   xtalopt->alpha_min);
    ui.spin_beta_min->setValue(    xtalopt->beta_min);
    ui.spin_gamma_min->setValue(   xtalopt->gamma_min);
    ui.spin_alpha_max->setValue(   xtalopt->alpha_max);
    ui.spin_beta_max->setValue(    xtalopt->beta_max);
    ui.spin_gamma_max->setValue(   xtalopt->gamma_max);
    ui.spin_vol_min->setValue(     xtalopt->vol_min);
    ui.spin_vol_max->setValue(     xtalopt->vol_max);
    ui.spin_fixedVolume->setValue( xtalopt->vol_fixed);
    ui.spin_scaleFactor->setValue( xtalopt->scaleFactor);
    ui.spin_minRadius->setValue(   xtalopt->minRadius);
    ui.cb_fixedVolume->setChecked( xtalopt->using_fixed_volume);
    ui.cb_mitosis->setChecked( xtalopt->using_mitosis);
    ui.cb_subcellPrint->setChecked( xtalopt->using_subcellPrint);
    ui.combo_divisions->setItemText(ui.combo_divisions->currentIndex(), QString::number(xtalopt->divisions));
    ui.combo_a->setItemText(ui.combo_a->currentIndex(), QString::number(xtalopt->ax));
    ui.combo_b->setItemText(ui.combo_b->currentIndex(), QString::number(xtalopt->bx));
    ui.combo_c->setItemText(ui.combo_c->currentIndex(), QString::number(xtalopt->cx));
    ui.cb_interatomicDistanceLimit->setChecked(
          xtalopt->using_interatomicDistanceLimit); 
    
    updateComposition();
  }

  void TabInit::lockGUI()
  {
    ui.edit_composition->setDisabled(true);
    ui.cb_mitosis->setDisabled(true);
    ui.combo_divisions->setDisabled(true);
    ui.combo_a->setDisabled(true);
    ui.combo_b->setDisabled(true);
    ui.combo_c->setDisabled(true);
  }

  void TabInit::getComposition(const QString &str)
  {
    XtalOpt *xtalopt = qobject_cast<XtalOpt*>(m_opt);

    QHash<uint, XtalCompositionStruct> comp;
    QString symbol;
    unsigned int atomicNum;
    unsigned int quantity;
    QStringList symbolList;
    QStringList quantityList;

    // Parse numbers between letters
    symbolList = str.split(QRegExp("[0-9]"), QString::SkipEmptyParts);
    // Parse letters between numbers
    quantityList = str.split(QRegExp("[A-Z,a-z]"), QString::SkipEmptyParts);

    xtalopt->testingMode = (str.contains("testingMode")) ? true : false;

    // Use the shorter of the lists for the length
    unsigned int length = (symbolList.size() < quantityList.size())
        ? symbolList.size() : quantityList.size();

    if ( length == 0 ) {
      xtalopt->comp.clear();
      this->updateCompositionTable();
      return;
    }
    // Reduce to empirical formula
    if (quantityList.size() == symbolList.size()){
      unsigned int minimumQuantityOfAtomType = quantityList.at(0).toUInt();
      for (int i = 1; i < symbolList.size(); ++i) {
        if (minimumQuantityOfAtomType > quantityList.at(i).toUInt()){
          minimumQuantityOfAtomType = quantityList.at(i).toUInt();
        }
      }
      unsigned int numberOfFormulaUnits = 1;
      bool formulaUnitsFound;
      for (int i = minimumQuantityOfAtomType; i > 1; i--){
        formulaUnitsFound = true;
        for (int j = 0; j < symbolList.size(); ++j) {
          if(quantityList.at(j).toUInt() % i != 0){
            formulaUnitsFound = false;
          }
        }
        if(formulaUnitsFound == true) {
          numberOfFormulaUnits = i;
          i = 1;
          for (int k = 0; k < symbolList.size(); ++k) {
            quantityList[k] = QString::number(quantityList.at(k).toUInt() / numberOfFormulaUnits);
          }
        }
      }
    }

    // Build hash
    for (uint i = 0; i < length; i++){
      symbol    = symbolList.at(i);
      atomicNum = OpenBabel::etab.GetAtomicNum(
            symbol.trimmed().toStdString().c_str());
      quantity	= quantityList.at(i).toUInt();
      if (symbol.contains("nRunsStart")) {
        xtalopt->test_nRunsStart = quantity;
        continue;
      }
      if (symbol.contains("nRunsEnd")) {
        xtalopt->test_nRunsEnd = quantity;
        continue;
      }
      if (symbol.contains("nStructs")) {
        xtalopt->test_nStructs = quantity;
        continue;
      }

      // Validate symbol
      if (!atomicNum) continue; // Invalid symbol entered

      // Add to hash
      if (!comp.keys().contains(atomicNum)) {
        XtalCompositionStruct entry;
        entry.quantity = 0;
        entry.minRadius = 0.0;
        comp[atomicNum] = entry; // initialize if needed
      }

      comp[atomicNum].quantity += quantity;
    }

    xtalopt->comp = comp;

    this->updateMinRadii();
    this->updateCompositionTable();
    this->updateNumDivisions();
  }

  void TabInit::updateCompositionTable()
  {
    XtalOpt *xtalopt = qobject_cast<XtalOpt*>(m_opt);

    QList<unsigned int> keys = xtalopt->comp.keys();
    qSort(keys);

    // Adjust table size:
    int numRows = keys.size();
    ui.table_comp->setRowCount(numRows);

    for (int i = 0; i < numRows; i++) {
      unsigned int atomicNum = keys.at(i);

      QString symbol	= QString(OpenBabel::etab.GetSymbol(atomicNum));
      unsigned int quantity  = xtalopt->comp[atomicNum].quantity;
      double mass	= OpenBabel::etab.GetMass(atomicNum);
      double minRadius = xtalopt->comp[atomicNum].minRadius;

      QTableWidgetItem *symbolItem =
          new QTableWidgetItem(symbol);
      QTableWidgetItem *atomicNumItem =
          new QTableWidgetItem(QString::number(atomicNum));
      QTableWidgetItem *quantityItem =
          new QTableWidgetItem(QString::number(quantity));
      QTableWidgetItem *massItem =
          new QTableWidgetItem(QString::number(mass));
      QTableWidgetItem *minRadiusItem;
      if (xtalopt->using_interatomicDistanceLimit)
        minRadiusItem = new QTableWidgetItem(QString::number(minRadius));
      else
        minRadiusItem = new QTableWidgetItem(tr("n/a"));

      ui.table_comp->setItem(i, CC_SYMBOL, symbolItem);
      ui.table_comp->setItem(i, CC_ATOMICNUM, atomicNumItem);
      ui.table_comp->setItem(i, CC_QUANTITY, quantityItem);
      ui.table_comp->setItem(i, CC_MASS, massItem);
      ui.table_comp->setItem(i, CC_MINRADIUS, minRadiusItem);
    }
  }

  void TabInit::updateComposition()
  {
    XtalOpt *xtalopt = qobject_cast<XtalOpt*>(m_opt);

    QList<uint> keys = xtalopt->comp.keys();
    qSort(keys);
    QString tmp;
    QTextStream str (&tmp);
    for (int i = 0; i < keys.size(); i++) {
      uint q = xtalopt->comp.value(keys.at(i)).quantity;
      str << OpenBabel::etab.GetSymbol(keys.at(i)) << q << " ";
    }
    if (xtalopt->testingMode) {
      str << "nRunsStart" << xtalopt->test_nRunsStart << " "
          << "nRunsEnd" << xtalopt->test_nRunsEnd << " "
          << "nStructs" << xtalopt->test_nStructs << " "
          << "testingMode ";
    }

    ui.edit_composition->setText(tmp.trimmed());
  }

  void TabInit::updateDimensions()
  {
    XtalOpt *xtalopt = qobject_cast<XtalOpt*>(m_opt);

    // Check for conflicts -- favor lower value
    if (ui.spin_a_min->value()		> ui.spin_a_max->value())	ui.spin_a_max->setValue(	ui.spin_a_min->value());
    if (ui.spin_b_min->value()          > ui.spin_b_max->value())	ui.spin_b_max->setValue(	ui.spin_b_min->value());
    if (ui.spin_c_min->value()          > ui.spin_c_max->value())	ui.spin_c_max->setValue(	ui.spin_c_min->value());
    if (ui.spin_alpha_min->value()      > ui.spin_alpha_max->value())	ui.spin_alpha_max->setValue(	ui.spin_alpha_min->value());
    if (ui.spin_beta_min->value()       > ui.spin_beta_max->value())	ui.spin_beta_max->setValue(     ui.spin_beta_min->value());
    if (ui.spin_gamma_min->value()      > ui.spin_gamma_max->value())	ui.spin_gamma_max->setValue(	ui.spin_gamma_min->value());
    if (ui.spin_vol_min->value()        > ui.spin_vol_max->value())	ui.spin_vol_max->setValue(	ui.spin_vol_min->value());

    // Assign variables
    xtalopt->a_min		= ui.spin_a_min->value();
    xtalopt->b_min		= ui.spin_b_min->value();
    xtalopt->c_min		= ui.spin_c_min->value();
    xtalopt->alpha_min	= ui.spin_alpha_min->value();
    xtalopt->beta_min	= ui.spin_beta_min->value();
    xtalopt->gamma_min	= ui.spin_gamma_min->value();
    xtalopt->vol_min	= ui.spin_vol_min->value();

    xtalopt->a_max		= ui.spin_a_max->value();
    xtalopt->b_max		= ui.spin_b_max->value();
    xtalopt->c_max		= ui.spin_c_max->value();
    xtalopt->alpha_max	= ui.spin_alpha_max->value();
    xtalopt->beta_max	= ui.spin_beta_max->value();
    xtalopt->gamma_max	= ui.spin_gamma_max->value();
    xtalopt->vol_max    = ui.spin_vol_max->value();

    xtalopt->using_fixed_volume = ui.cb_fixedVolume->isChecked();
    xtalopt->vol_fixed	= ui.spin_fixedVolume->value();
    xtalopt->using_mitosis = ui.cb_mitosis->isChecked();
    xtalopt->divisions = ui.combo_divisions->currentText().toInt();
    xtalopt->using_subcellPrint = ui.cb_subcellPrint->isChecked();
    

    if (xtalopt->scaleFactor != ui.spin_scaleFactor->value() ||
        xtalopt->minRadius   != ui.spin_minRadius->value() ||
        xtalopt->using_interatomicDistanceLimit !=
        ui.cb_interatomicDistanceLimit->isChecked()) {
      xtalopt->scaleFactor = ui.spin_scaleFactor->value();
      xtalopt->minRadius = ui.spin_minRadius->value();
      xtalopt->using_interatomicDistanceLimit =
          ui.cb_interatomicDistanceLimit->isChecked();
      this->updateMinRadii();
      this->updateCompositionTable();
    }
  }

  void TabInit::updateMinRadii()
  {
    XtalOpt *xtalopt = qobject_cast<XtalOpt*>(m_opt);

    for (QHash<unsigned int, XtalCompositionStruct>::iterator
         it = xtalopt->comp.begin(), it_end = xtalopt->comp.end();
         it != it_end; ++it) {
      it.value().minRadius = xtalopt->scaleFactor *
          OpenBabel::etab.GetCovalentRad(it.key());
      // Ensure that all minimum radii are > 0.25 (esp. H!)
      if (it.value().minRadius < xtalopt->minRadius) {
        it.value().minRadius = xtalopt->minRadius;
      }
    }
  }

<<<<<<< HEAD
  void TabInit::updateFormulaUnits()
  {
    XtalOpt *xtalopt = qobject_cast<XtalOpt*>(m_opt);

    QString tmp;
    QStringList tmp2;
    QTextStream string (&tmp);
    QList<bool> series;
    QStringList tempFormulaUnitsList;

    // Split up values separated by commas
    tempFormulaUnitsList = ui.edit_formula_units->text().split(",", QString::SkipEmptyParts);

    // Fix to correct crashing when there is a hyphen at the beginning
    if (!tempFormulaUnitsList.isEmpty()) {
      tempFormulaUnitsList[0].prepend(" ");
    }

    // Check for values that begin, are between, or end hyphens
    int i = 0, j = 0;
    bool isNumeric;
    for (int i = 0; i < tempFormulaUnitsList.size(); i++) {
      tmp2 = tempFormulaUnitsList.at(i).split("-", QString::SkipEmptyParts);
      if (tmp2.at(0) != tempFormulaUnitsList.at(i)) {
        tmp2.at(0).toUInt(&isNumeric);
        if (isNumeric == true) {
          tmp2.at(1).toUInt(&isNumeric);
          if (isNumeric == true) {
            uint smaller = tmp2.at(0).toUInt();
            uint larger = tmp2.at(1).toUInt();
            if (larger < smaller) {
              smaller = tmp2.at(1).toUInt();
              larger = tmp2.at(0).toUInt();
            }
            for (j = smaller; j <= larger; j++) {
              tempFormulaUnitsList.append(QString::number(j));
            }
          }
        }
      }
    }

    // Remove leading zeros
    for (int i = 0; i < tempFormulaUnitsList.size(); i++) {
      while (tempFormulaUnitsList.at(i).trimmed().startsWith("0")) {
        tempFormulaUnitsList[i].remove(0,1);
      }
    }

    // Check that each QString may be converted to an unsigned int. Discard it if it cannot.
    for (int i = 0; i < tempFormulaUnitsList.size(); i++) {
      tempFormulaUnitsList.at(i).toUInt(&isNumeric);
      if (isNumeric == false) {
        tempFormulaUnitsList.removeAt(i);
        i--;
      }
    }

    // Remove all numbers greater than 100
    for (int i = 0; i < tempFormulaUnitsList.size(); i++) {
      if (tempFormulaUnitsList.at(i).toUInt() > 100) {
        tempFormulaUnitsList.removeAt(i);
      }
    }

    // If nothing valid was entered, return 1
    if ( tempFormulaUnitsList.size() == 0 ) {
      xtalopt->formulaUnitsList.append(1);
      string << "1";
      ui.edit_formula_units->setText(tmp.trimmed());
      return;
    }

    // Remove duplicates from the tempFormulaUnitsList
    for (int i = 0; i < tempFormulaUnitsList.size() - 1; i++) {
      for (int j = i + 1; j < tempFormulaUnitsList.size(); j++) {
        if (tempFormulaUnitsList.at(i) == tempFormulaUnitsList.at(j)) {
          tempFormulaUnitsList.removeAt(j);
          j--;
        }
      }
    }

    // Sort from smallest value to greatest value
    for (int i = 0; i < tempFormulaUnitsList.size() - 1; i++) {
      for (int j = i + 1; j < tempFormulaUnitsList.size(); j++) {
        if (tempFormulaUnitsList.at(i).toUInt() > tempFormulaUnitsList.at(j).toUInt()) {
          tempFormulaUnitsList.swap(i,j);
        }
      }
    }

    // Populate series with false
    series.clear();
    for (int i = 0; i < tempFormulaUnitsList.size(); i++) {
      series.append(false);
    }

    // Check for series to hyphenate
    for (int i = 0; i < tempFormulaUnitsList.size() - 2; i++) {
      if ( (tempFormulaUnitsList.at(i).toUInt() + 1 == tempFormulaUnitsList.at(i + 1).toUInt()) && (tempFormulaUnitsList.at(i + 1).toUInt() + 1 == tempFormulaUnitsList.at(i + 2).toUInt()) ) {
        series.replace(i, true);
        series.replace(i + 1, true);
        series.replace(i + 2, true);
      }
    }

    // Create the text stream to put back into the UI
    for (int i = 0; i < tempFormulaUnitsList.size(); i++) {
      if (series.at(i) == false) {
        if (i + 1 == tempFormulaUnitsList.size()) {
          string << tempFormulaUnitsList.at(i).trimmed();
        }
        else if (i + 1 != tempFormulaUnitsList.size()) {
          string << tempFormulaUnitsList.at(i).trimmed() << ", ";
        }
      }
      else if (series.at(i) == true) {
        uint seriesLength = 1;
        int j = i + 1;
        while ( (j != tempFormulaUnitsList.size()) && (series.at(j) == true) && ( tempFormulaUnitsList.at(j - 1).toUInt() + 1 == tempFormulaUnitsList.at(j).toUInt() ) ) {
          seriesLength += 1;
          j++;
        }
        if (i + seriesLength == tempFormulaUnitsList.size()) {
          string << tempFormulaUnitsList.at(i).trimmed() << " - " << tempFormulaUnitsList.at(j - 1).trimmed();
        }
        else if (i + seriesLength != tempFormulaUnitsList.size()) {
          string << tempFormulaUnitsList.at(i).trimmed() << " - " << tempFormulaUnitsList.at(j - 1).trimmed() << ", ";
        }
        i = i + seriesLength - 1;
      }
    }

    //Create the UInt formulaUnitsList
    QList<uint> formulaUnitsList;
    formulaUnitsList.clear();
    for (int i = 0; i < tempFormulaUnitsList.size(); i++) {
      formulaUnitsList.append(tempFormulaUnitsList.at(i).toUInt());
    }

    xtalopt->minFU = formulaUnitsList.at(0);
    xtalopt->maxFU = formulaUnitsList.at(formulaUnitsList.size() - 1);
    xtalopt->formulaUnitsList = formulaUnitsList;

    // Update UI
    ui.edit_formula_units->setText(tmp.trimmed());

  }

}
=======

    // Determine the possible number of divisions for mitosis and update combobox with options
  void TabInit::updateNumDivisions()
  {
    XtalOpt *xtalopt = qobject_cast<XtalOpt*>(m_opt);

    int counter = 0;
    QList<QString> divisions;
    QList<uint> atomicNums = xtalopt->comp.keys();
    
    if (ui.cb_mitosis->isChecked()){
        divisions.clear();
        ui.combo_divisions->clear();
        if (xtalopt->loaded==true) {
            ui.combo_divisions->insertItem(0, QString::number(xtalopt->divisions));
        } else {
        for (int j = 1000; j >= 1; --j) {
            for (int i = 0; i <= atomicNums.size()-1; ++i) {
                if (xtalopt->comp.value(atomicNums[i]).quantity % j > 0) {
                    if (xtalopt->comp.value(atomicNums[i]).quantity == 1) {
                        counter = 0;
                        break;
                    } else if (xtalopt->comp.value(atomicNums[i]).quantity / j > 0 && xtalopt->comp.value(atomicNums[i]).quantity % j <= 5) {
                        counter++;
                    } else {
                        counter = 0;
                        break;
                    }
                } else {
                    counter++;
                }
                if (counter == atomicNums.size()){
                    divisions.append(QString::number(j));
                    counter = 0;
                    break;
                }
            }
        }
        }
        ui.combo_divisions->insertItems(0, divisions);
    } else {
        ui.combo_divisions->clear();
        ui.combo_a->clear();
        ui.combo_b->clear();
        ui.combo_c->clear();
    }
    this->updateDimensions();
    this->updateA(); 
  }

  // Determine and update the number of divisions occurring in cell vector 'a' direction
  void TabInit::updateA()
  {
    XtalOpt *xtalopt = qobject_cast<XtalOpt*>(m_opt);

    QList<QString> a;
    ui.combo_a->clear();
    
    this->updateDimensions();
    
    if (xtalopt->using_mitosis && xtalopt->divisions!=0){
      if (xtalopt->loaded==true) {
        ui.combo_a->insertItem(0, QString::number(xtalopt->ax));
        this->writeA();
      } else {
        int divide = xtalopt->divisions;
        for (int i = divide; i >=1; --i){
            if (divide % i == 0) {
                a.append(QString::number(i));
            }
        } 
        ui.combo_a->insertItems(0, a);
        this->writeA();
      }
    }
  }

  void TabInit::writeA()
  {
    XtalOpt *xtalopt = qobject_cast<XtalOpt*>(m_opt);
    
    xtalopt->ax = ui.combo_a->currentText().toInt();
    this->updateB();
  }

  // Determine and update the number of divisions occurring in cell vector 'b' direction
  void TabInit::updateB()
  {
    XtalOpt *xtalopt = qobject_cast<XtalOpt*>(m_opt);

    QList<QString> b;
    ui.combo_b->clear();

    if (xtalopt->using_mitosis && xtalopt->divisions!=0){
       if (xtalopt->loaded==true) {
        ui.combo_b->insertItem(0, QString::number(xtalopt->bx));
        this->writeB();
      } else {
        int divide = xtalopt->divisions;
        int a = ui.combo_a->currentText().toInt();
        int diff = divide / a;

        for (int i = diff; i >=1; --i){
            if (diff % i == 0) {
                b.append(QString::number(i));
            }
        }
        ui.combo_b->insertItems(0, b);
        this->writeB();
    }
    }
  }

  void TabInit::writeB()
  {
    XtalOpt *xtalopt = qobject_cast<XtalOpt*>(m_opt);
    
    xtalopt->bx = ui.combo_b->currentText().toInt();
    this->updateC();
  }

 // Determine and update the number of divisions occurring in cell vector 'c' direction
  void TabInit::updateC()
  {
    XtalOpt *xtalopt = qobject_cast<XtalOpt*>(m_opt);

    QList<QString> c;
    ui.combo_c->clear();

    if (xtalopt->using_mitosis && xtalopt->divisions!=0){
      if (xtalopt->loaded==true) {
        ui.combo_c->insertItem(0, QString::number(xtalopt->cx));
        this->writeC();
      } else {
        int divide = xtalopt->divisions;
        int a = ui.combo_a->currentText().toInt();
        int b = ui.combo_b->currentText().toInt();
        int diff = (divide / a) / b;

        c.append(QString::number(diff));
        ui.combo_c->insertItems(0, c);
        
        this->writeC();
    }
    }
  }

  void TabInit::writeC()
  {
    XtalOpt *xtalopt = qobject_cast<XtalOpt*>(m_opt);
    
    xtalopt->cx = ui.combo_c->currentText().toInt();
  }


}
>>>>>>> 6c4ea48a
<|MERGE_RESOLUTION|>--- conflicted
+++ resolved
@@ -209,11 +209,7 @@
     ui.spin_vol_max->setValue(		settings->value("limits/volume/max",	100000).toDouble());
     ui.spin_fixedVolume->setValue(	settings->value("limits/volume/fixed",	500).toDouble()	);
     ui.spin_scaleFactor->setValue(	settings->value("limits/scaleFactor",0.5).toDouble());
-<<<<<<< HEAD
-    ui.spin_minRadius->setValue(        settings->value("limits/minRadius",0.25).toDouble());
-=======
     ui.spin_minRadius->setValue(    settings->value("limits/minRadius",0.25).toDouble());
->>>>>>> 6c4ea48a
     ui.cb_fixedVolume->setChecked(	settings->value("using/fixedVolume",	false).toBool()	);
     ui.cb_interatomicDistanceLimit->setChecked( settings->value("using/interatomicDistanceLimit",false).toBool());
     ui.cb_mitosis->setChecked(      settings->value("using/mitosis",       false).toBool()     ); 
@@ -303,8 +299,7 @@
     ui.combo_b->setItemText(ui.combo_b->currentIndex(), QString::number(xtalopt->bx));
     ui.combo_c->setItemText(ui.combo_c->currentIndex(), QString::number(xtalopt->cx));
     ui.cb_interatomicDistanceLimit->setChecked(
-          xtalopt->using_interatomicDistanceLimit); 
-    
+          xtalopt->using_interatomicDistanceLimit);
     updateComposition();
   }
 
@@ -378,6 +373,7 @@
       atomicNum = OpenBabel::etab.GetAtomicNum(
             symbol.trimmed().toStdString().c_str());
       quantity	= quantityList.at(i).toUInt();
+
       if (symbol.contains("nRunsStart")) {
         xtalopt->test_nRunsStart = quantity;
         continue;
@@ -541,7 +537,6 @@
     }
   }
 
-<<<<<<< HEAD
   void TabInit::updateFormulaUnits()
   {
     XtalOpt *xtalopt = qobject_cast<XtalOpt*>(m_opt);
@@ -692,10 +687,7 @@
 
   }
 
-}
-=======
-
-    // Determine the possible number of divisions for mitosis and update combobox with options
+  // Determine the possible number of divisions for mitosis and update combobox with options
   void TabInit::updateNumDivisions()
   {
     XtalOpt *xtalopt = qobject_cast<XtalOpt*>(m_opt);
@@ -848,6 +840,4 @@
     xtalopt->cx = ui.combo_c->currentText().toInt();
   }
 
-
-}
->>>>>>> 6c4ea48a
+}