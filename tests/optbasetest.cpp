--- conflicted
+++ resolved
@@ -31,11 +31,7 @@
 public:
   DummyOptBase() : OptBase(0) {m_idString = DUMMYNAME;};
 public slots:
-<<<<<<< HEAD
-  bool startSearch() override {}
-=======
   bool startSearch() override {return true;}
->>>>>>> 3f412e80
   bool checkLimits() override {return true;}
   void readRuntimeOptions() override {}
 protected:
